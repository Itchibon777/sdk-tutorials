# Nameservice Application Tutorial

<<<<<<< HEAD
This folder contains the source code of the nameservice tutorial.
=======
In this tutorial we will build a fully-functional nameservice application on a blockchain with the Cosmos SDK
>>>>>>> eae43624


**[Click here](./tutorial/00-intro.md)** to start the tutorial. You can also view it on the [website](https://cosmos.network/tutorials).

## Building and running the example

If you are on the website, you can [find the code here on Github](https:://www.github.com/cosmos/sdk-tutorials)
**[Click here](./tutorial/21-build-run.md)** for instructions on how to build and run the code.

Translations:
- [中文](./README_cn.md)

## [Slides](https://docs.google.com/presentation/d/1aCMAdkVY-gfgnGNPTygwVk3o68czPQ_VYfvdMy9Ek5Q/edit?usp=sharing)<|MERGE_RESOLUTION|>--- conflicted
+++ resolved
@@ -1,11 +1,6 @@
 # Nameservice Application Tutorial
 
-<<<<<<< HEAD
-This folder contains the source code of the nameservice tutorial.
-=======
 In this tutorial we will build a fully-functional nameservice application on a blockchain with the Cosmos SDK
->>>>>>> eae43624
-
 
 **[Click here](./tutorial/00-intro.md)** to start the tutorial. You can also view it on the [website](https://cosmos.network/tutorials).
 
@@ -15,6 +10,7 @@
 **[Click here](./tutorial/21-build-run.md)** for instructions on how to build and run the code.
 
 Translations:
+
 - [中文](./README_cn.md)
 
 ## [Slides](https://docs.google.com/presentation/d/1aCMAdkVY-gfgnGNPTygwVk3o68czPQ_VYfvdMy9Ek5Q/edit?usp=sharing)