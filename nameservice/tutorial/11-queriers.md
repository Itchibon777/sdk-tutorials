--- conflicted
+++ resolved
@@ -6,21 +6,13 @@
 
 ## Query Types
 
-<<<<<<< HEAD
 Start by navigating to `./x/nameservice/internal/types/querier.go` file. This is where you will define your querier types.
-=======
-Start by creating the `./x/nameservice/internal/types/querier.go` file. This is where you will define your querier types.
->>>>>>> 24e7e29f
 
 <<<@/nameservice/x/nameservice/internal/types/querier.go
 
 ## Querier
 
-<<<<<<< HEAD
 Now you can navigate to the `./x/nameservice/internal/keeper/querier.go` file. This is the place to define which queries against application state users will be able to make. Your `nameservice` module will expose three queries:
-=======
-Now you can create the `./x/nameservice/internal/keeper/querier.go` file. This is the place to define which queries against application state users will be able to make. Your `nameservice` module will expose three queries:
->>>>>>> 24e7e29f
 
 - `resolve`: This takes a `name` and returns the `value` that is stored by the `nameservice`. This is similar to a DNS query.
 - `whois`: This takes a `name` and returns the `price`, `value`, and `owner` of the name. Used for figuring out how much names cost when you want to buy them.
