--- conflicted
+++ resolved
@@ -50,20 +50,14 @@
 func init() {
 	ModuleBasics = sdk.NewModuleBasicManager(
 		genaccounts.AppModuleBasic{},
-<<<<<<< HEAD
-=======
 		genutil.AppModuleBasic{},
->>>>>>> 7be1427e
 		auth.AppModuleBasic{},
 		bank.AppModuleBasic{},
 		params.AppModuleBasic{},
 		nameservice.AppModule{},
 		staking.AppModuleBasic{},
 		distr.AppModuleBasic{},
-<<<<<<< HEAD
-=======
 		slashing.AppModuleBasic{},
->>>>>>> 7be1427e
 	)
 }
 
@@ -90,10 +84,7 @@
 	accountKeeper       auth.AccountKeeper
 	bankKeeper          bank.Keeper
 	stakingKeeper       staking.Keeper
-<<<<<<< HEAD
-=======
 	slashingKeeper      slashing.Keeper
->>>>>>> 7be1427e
 	distrKeeper         distr.Keeper
 	feeCollectionKeeper auth.FeeCollectionKeeper
 	paramsKeeper        params.Keeper
@@ -119,25 +110,15 @@
 
 		keyMain:          sdk.NewKVStoreKey(bam.MainStoreKey),
 		keyAccount:       sdk.NewKVStoreKey(auth.StoreKey),
-<<<<<<< HEAD
-=======
 		keyFeeCollection: sdk.NewKVStoreKey(auth.FeeStoreKey),
->>>>>>> 7be1427e
 		keyStaking:       sdk.NewKVStoreKey(staking.StoreKey),
 		tkeyStaking:      sdk.NewTransientStoreKey(staking.TStoreKey),
 		keyDistr:         sdk.NewKVStoreKey(distr.StoreKey),
 		tkeyDistr:        sdk.NewTransientStoreKey(distr.TStoreKey),
-<<<<<<< HEAD
-		keyFeeCollection: sdk.NewKVStoreKey(auth.FeeStoreKey),
-		keyNS:            sdk.NewKVStoreKey(nameservice.StoreKey),
-		keyParams:        sdk.NewKVStoreKey(params.StoreKey),
-		tkeyParams:       sdk.NewTransientStoreKey(params.TStoreKey),
-=======
 		keyNS:            sdk.NewKVStoreKey(nameservice.StoreKey),
 		keyParams:        sdk.NewKVStoreKey(params.StoreKey),
 		tkeyParams:       sdk.NewTransientStoreKey(params.TStoreKey),
 		keySlashing:      sdk.NewKVStoreKey(slashing.StoreKey),
->>>>>>> 7be1427e
 	}
 ```
 
@@ -179,21 +160,14 @@
 		tkeyParams:       sdk.NewTransientStoreKey(params.TStoreKey),
 	}
 
-<<<<<<< HEAD
-	// The ParamsKeeper handles parameter storage for the application
-=======
 // The ParamsKeeper handles parameter storage for the application
->>>>>>> 7be1427e
 	app.paramsKeeper = params.NewKeeper(app.cdc, app.keyParams, app.tkeyParams, params.DefaultCodespace)
 	// Set specific supspaces
 	authSubspace := app.paramsKeeper.Subspace(auth.DefaultParamspace)
 	bankSupspace := app.paramsKeeper.Subspace(bank.DefaultParamspace)
 	stakingSubspace := app.paramsKeeper.Subspace(staking.DefaultParamspace)
 	distrSubspace := app.paramsKeeper.Subspace(distr.DefaultParamspace)
-<<<<<<< HEAD
-=======
 	slashingSubspace := app.paramsKeeper.Subspace(slashing.DefaultParamspace)
->>>>>>> 7be1427e
 
 	// The AccountKeeper handles address -> account lookups
 	app.accountKeeper = auth.NewAccountKeeper(
@@ -277,38 +251,13 @@
 		app.cdc,
 	)
 
-<<<<<<< HEAD
-  // Initialize and load your modules into the ModuleManager.
-
-	app.mm = sdk.NewModuleManager(
-		genaccounts.NewAppModule(app.accountKeeper),
-=======
 	app.mm = sdk.NewModuleManager(
 		genaccounts.NewAppModule(app.accountKeeper),
 		genutil.NewAppModule(app.accountKeeper, app.stakingKeeper, app.BaseApp.DeliverTx),
->>>>>>> 7be1427e
 		auth.NewAppModule(app.accountKeeper, app.feeCollectionKeeper),
 		bank.NewAppModule(app.bankKeeper, app.accountKeeper),
 		nameservice.NewAppModule(app.nsKeeper, app.bankKeeper),
 		distr.NewAppModule(app.distrKeeper),
-<<<<<<< HEAD
-		staking.NewAppModule(app.stakingKeeper, app.feeCollectionKeeper, app.distrKeeper, app.accountKeeper),
-	)
-
-	// use the methods of the ModuleManager to configure your modules.
-
-	app.mm.SetOrderBeginBlockers()
-
-	app.mm.SetOrderEndBlockers(staking.ModuleName)
-
-	// Sets the order of Genesis
-	app.mm.SetOrderInitGenesis(
-		genaccounts.ModuleName,
-		auth.ModuleName,
-		staking.ModuleName,
-		bank.ModuleName,
-		nameservice.ModuleName,
-=======
 		slashing.NewAppModule(app.slashingKeeper, app.stakingKeeper),
 		staking.NewAppModule(app.stakingKeeper, app.feeCollectionKeeper, app.distrKeeper, app.accountKeeper),
 	)
@@ -326,7 +275,6 @@
 		slashing.ModuleName,
 		nameservice.ModuleName,
 		genutil.ModuleName,
->>>>>>> 7be1427e
 	)
 
 	// register all module routes and module queriers
@@ -337,9 +285,6 @@
 	app.SetBeginBlocker(app.BeginBlocker)
 	app.SetEndBlocker(app.EndBlocker)
 	// The AnteHandler handles signature verification and transaction pre-processing
-<<<<<<< HEAD
-	app.SetAnteHandler(auth.NewAnteHandler(app.accountKeeper, app.feeCollectionKeeper, auth.DefaultSigVerificationGasConsumer))
-=======
 	app.SetAnteHandler(
 		auth.NewAnteHandler(
 			app.accountKeeper,
@@ -347,19 +292,10 @@
 			auth.DefaultSigVerificationGasConsumer,
 		),
 	)
->>>>>>> 7be1427e
 
 	app.MountStores(
 		app.keyMain,
 		app.keyAccount,
-<<<<<<< HEAD
-		app.keyStaking,
-		app.tkeyStaking,
-		app.keyDistr,
-		app.tkeyDistr,
-		app.keyNS,
-=======
->>>>>>> 7be1427e
 		app.keyFeeCollection,
 		app.keyStaking,
 		app.tkeyStaking,
@@ -382,11 +318,8 @@
 
 > _*NOTE*_: The TransientStore mentioned above is an in-memory implementation of the KVStore for state that is not persisted.
 
-<<<<<<< HEAD
-=======
 > _*NOTE*_: Pay attention to how the modules are initiated, the order to be exact. Here it started with Auth --> Bank --> Feecollection -->Staking --> Distribution --> Slashing, then the hooks were set for the staking module.
 
->>>>>>> 7be1427e
 The `initChainer` defines how accounts in `genesis.json` are mapped into the application state on initial chain start. The `ExportAppStateAndValidators` function helps bootstrap the initial state for the application. You don't need to worry too much about either of these for now. We also need to add a few more methods to our app `BeginBlocker, EndBLocker and LoadHeight`.
 
 The constructor registers the `initChainer` function, but it isn't defined yet. Go ahead and create it:
@@ -417,24 +350,12 @@
 	return app.LoadVersion(height, app.keyMain)
 }
 
-<<<<<<< HEAD
+
 func (app *nameServiceApp) ExportAppStateAndValidators(forZeroHeight bool, jailWhiteList []string,
 ) (appState json.RawMessage, validators []tmtypes.GenesisValidator, err error) {
 
 	// as if they could withdraw from the start of the next block
 	ctx := app.NewContext(true, abci.Header{Height: app.LastBlockHeight()})
-
-	if forZeroHeight {
-		app.prepForZeroHeightGenesis(ctx, jailWhiteList)
-	}
-=======
-
-func (app *nameServiceApp) ExportAppStateAndValidators(forZeroHeight bool, jailWhiteList []string,
-) (appState json.RawMessage, validators []tmtypes.GenesisValidator, err error) {
-
-	// as if they could withdraw from the start of the next block
-	ctx := app.NewContext(true, abci.Header{Height: app.LastBlockHeight()})
->>>>>>> 7be1427e
 
 	genState := app.mm.ExportGenesis(ctx)
 	appState, err = codec.MarshalJSONIndent(app.cdc, genState)
@@ -442,11 +363,8 @@
 		return nil, nil, err
 	}
 
-<<<<<<< HEAD
-=======
 	validators = staking.WriteValidators(ctx, app.stakingKeeper)
 
->>>>>>> 7be1427e
 	return appState, validators, nil
 }
 ```
